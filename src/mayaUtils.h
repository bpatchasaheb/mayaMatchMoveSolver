--- conflicted
+++ resolved
@@ -30,8 +30,6 @@
 #include <utilities/debugUtils.h>
 
 // Maya
-#include <maya/MColor.h>
-#include <maya/MDistance.h>
 #include <maya/MStatus.h>
 #include <maya/MColor.h>
 #include <maya/MDistance.h>
@@ -323,7 +321,6 @@
 static inline
 MStatus getNodeAttr(const MDagPath &objPath,
                     const MObject &attr,
-<<<<<<< HEAD
                     double &value) {
     MStatus status;
     MObject node = objPath.node(&status);
@@ -340,8 +337,6 @@
 static inline
 MStatus getNodeAttr(const MDagPath &objPath,
                     const MObject &attr,
-=======
->>>>>>> 4702e603
                     MColor &value) {
     MStatus status;
     MObject node = objPath.node(&status);
@@ -360,7 +355,6 @@
     return status;
 }
 
-<<<<<<< HEAD
 static inline
 MStatus getNodeAttr(const MDagPath &objPath,
                     const MObject &attr,
@@ -380,10 +374,6 @@
 }
 
 } // namespace mmsolver
-=======
-} // namespace mmsolver
-
->>>>>>> 4702e603
 
 // Static attributes to help with Maya Node initialization.
 class MMNodeInitUtils {
