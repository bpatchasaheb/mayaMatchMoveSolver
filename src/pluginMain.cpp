--- conflicted
+++ resolved
@@ -31,6 +31,12 @@
 #include <buildConstant.h>
 
 #include <nodeTypeIds.h>
+#include <shape/MarkerShapeNode.h>
+#include <shape/MarkerDrawOverride.h>
+#include <shape/BundleShapeNode.h>
+#include <shape/BundleDrawOverride.h>
+#include <shape/SkyDomeShapeNode.h>
+#include <shape/SkyDomeDrawOverride.h>
 #include <MMSolverCmd.h>
 #include <MMSolverTypeCmd.h>
 #include <MMTestCameraMatrixCmd.h>
@@ -39,17 +45,8 @@
 #include <MMMarkerGroupTransformNode.h>
 #include <MMReprojectionCmd.h>
 #include <MMSolverAffectsCmd.h>
-<<<<<<< HEAD
-#include <shape/MarkerShapeNode.h>
-#include <shape/MarkerDrawOverride.h>
-#include <shape/BundleShapeNode.h>
-#include <shape/BundleDrawOverride.h>
-#include <shape/SkyDomeShapeNode.h>
-#include <shape/SkyDomeDrawOverride.h>
-=======
 #include <MMCameraCalibrateNode.h>
 #include <MMLineIntersectNode.h>
->>>>>>> 5a39fa01
 
 
 #define REGISTER_COMMAND(plugin, name, creator, syntax, stat) \
@@ -135,6 +132,7 @@
 #define PLUGIN_COMPANY PROJECT_NAME
 #define PLUGIN_VERSION PROJECT_VERSION
 
+
 // Register with Maya
 MStatus initializePlugin(MObject obj) {
     MStatus status;
@@ -184,7 +182,6 @@
                   MMReprojectionNode::initialize,
                   status);
 
-<<<<<<< HEAD
     const MString markerClassification = MM_MARKER_DRAW_CLASSIFY;
     const MString bundleClassification = MM_BUNDLE_DRAW_CLASSIFY;
     const MString skyDomeClassification = MM_SKY_DOME_DRAW_CLASSIFY;
@@ -231,7 +228,7 @@
         mmsolver::SkyDomeShapeNode::m_draw_registrant_id,
         mmsolver::SkyDomeDrawOverride::Creator,
         status);
-=======
+
     REGISTER_NODE(plugin,
                   MMCameraCalibrateNode::nodeName(),
                   MMCameraCalibrateNode::m_id,
@@ -245,7 +242,7 @@
                   MMLineIntersectNode::creator,
                   MMLineIntersectNode::initialize,
                   status);
->>>>>>> 5a39fa01
+
 
     // MM Marker Group transform
     const MString markerGroupClassification = MM_MARKER_GROUP_DRAW_CLASSIFY;
@@ -360,10 +357,9 @@
 
     DEREGISTER_NODE(plugin, MMMarkerScaleNode::nodeName(),
                     MMMarkerScaleNode::m_id, status);
+
     DEREGISTER_NODE(plugin, MMReprojectionNode::nodeName(),
                     MMReprojectionNode::m_id, status);
-<<<<<<< HEAD
-=======
 
     DEREGISTER_NODE(plugin, MMCameraCalibrateNode::nodeName(),
                     MMCameraCalibrateNode::m_id, status);
@@ -371,7 +367,6 @@
     DEREGISTER_NODE(plugin, MMLineIntersectNode::nodeName(),
                     MMLineIntersectNode::m_id, status);
 
->>>>>>> 5a39fa01
     DEREGISTER_NODE(plugin, MMMarkerGroupTransformNode::nodeName(),
                     MMMarkerGroupTransformNode::m_id, status);
     return status;
