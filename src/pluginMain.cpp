/*
 * Copyright (C) 2018, 2019, 2021 David Cattermole.
 *
 * This file is part of mmSolver.
 *
 * mmSolver is free software: you can redistribute it and/or modify it
 * under the terms of the GNU Lesser General Public License as
 * published by the Free Software Foundation, either version 3 of the
 * License, or (at your option) any later version.
 *
 * mmSolver is distributed in the hope that it will be useful,
 * but WITHOUT ANY WARRANTY; without even the implied warranty of
 * MERCHANTABILITY or FITNESS FOR A PARTICULAR PURPOSE.  See the
 * GNU Lesser General Public License for more details.
 *
 * You should have received a copy of the GNU Lesser General Public License
 * along with mmSolver.  If not, see <https://www.gnu.org/licenses/>.
 * ====================================================================
 *
 * Main Maya plugin entry point.
 */


#include <maya/MFnPlugin.h>
#include <maya/MPxTransform.h>
#include <maya/MString.h>
#include <maya/MStatus.h>
#include <maya/MObject.h>
#include <maya/MViewport2Renderer.h>
#include <maya/MShaderManager.h>

// Build-Time constant values.
#include <buildConstant.h>

// Constant values.
#include <nodeTypeIds.h>

// Solver and nodes
#include <MMSolverCmd.h>
#include <MMSolverTypeCmd.h>
#include <MMTestCameraMatrixCmd.h>
#include <MMMarkerScaleNode.h>
#include <MMReprojectionNode.h>
#include <MMMarkerGroupTransformNode.h>
#include <MMMarkerTransformNode.h>
#include <MMLensDeformerNode.h>
#include <MMLensEvaluateNode.h>
#include <MMLensModelBasicNode.h>
#include <MMLensModelToggleNode.h>
#include <MMLensData.h>
#include <MMReprojectionCmd.h>
#include <MMSolverAffectsCmd.h>
#include <MMCameraCalibrateNode.h>
#include <MMLineIntersectNode.h>
#include <MMCameraSolveCmd.h>
<<<<<<< HEAD
=======

// Shape nodes.
#include <shape/MarkerShapeNode.h>
#include <shape/MarkerDrawOverride.h>
#include <shape/BundleShapeNode.h>
#include <shape/BundleDrawOverride.h>
#include <shape/SkyDomeShapeNode.h>
#include <shape/SkyDomeDrawOverride.h>
#include <shape/LineShapeNode.h>
#include <shape/LineDrawOverride.h>

// MM Renderer
#include <render/RenderOverride.h>
#include <render/MMRendererCmd.h>
#include <render/RenderGlobalsNode.h>
>>>>>>> 3dbcf417


#define REGISTER_COMMAND(plugin, name, creator, syntax, stat) \
    stat = plugin.registerCommand( name, creator, syntax);    \
    if (!stat) {                                              \
        stat.perror(MString(name) + ": registerCommand");     \
        return status;                                        \
    }

#define DEREGISTER_COMMAND(plugin, name, stat)              \
    stat = plugin.deregisterCommand(name);                  \
    if (!stat) {                                            \
        stat.perror(MString(name) + ": deregisterCommand"); \
        return stat;                                        \
    }

#define REGISTER_NODE(plugin, name, id, creator, initialize, stat) \
    stat = plugin.registerNode(name, id, creator, initialize);     \
    if (!stat) {                                                   \
        stat.perror(MString(name) + ": registerNode");             \
        return (stat);                                             \
    }

#define REGISTER_DATA(plugin, name,                     \
                      id, creator,                      \
                      stat)                             \
    stat = plugin.registerData(name,                    \
                               id, creator);            \
    if (!stat) {                                        \
        stat.perror(MString(name) + ": registerData");  \
        return (stat);                                  \
    }

#define REGISTER_DEFORMER_NODE(plugin, name,                    \
                               id, creator,                     \
                               initialize,                      \
                               type, stat)                      \
    stat = plugin.registerNode(name,                            \
                               id, creator,                     \
                               initialize,                      \
                               type);                           \
    if (!stat) {                                                \
        stat.perror(MString(name) + ": registerDeformerNode");  \
        return (stat);                                          \
    }


#define DEREGISTER_NODE(plugin, name, id, stat)          \
    stat = plugin.deregisterNode(id);                    \
    if (!stat) {                                         \
        stat.perror(MString(name) + ": deregisterNode"); \
        return (stat);                                   \
    }

#define DEREGISTER_DATA(plugin, name, id, stat)             \
    stat = plugin.deregisterData(id);                       \
    if (!stat) {                                            \
        stat.perror(MString(name) + ": deregisterData");    \
        return (stat);                                      \
    }

#define REGISTER_TRANSFORM(plugin, name,                        \
                           tfm_id, tfm_creator, tfm_initialize, \
                           mtx_id, mtx_creator,                 \
                           classification,                      \
                           stat)                                \
    stat = plugin.registerTransform(name,                       \
                                    tfm_id,                     \
                                    &tfm_creator,               \
                                    &tfm_initialize,            \
                                    &mtx_creator,               \
                                    mtx_id,                     \
                                    &classification);           \
    if (!stat) {                                                \
            stat.perror(MString(name) + ": registerTransform"); \
            return (stat);                                      \
    }

#define REGISTER_LOCATOR_NODE(plugin, name, id, creator, initialize, \
                              type, classification, stat)            \
    stat = plugin.registerNode(                                      \
        name, id, creator, initialize, type, classification);        \
    if (!stat) {                                                     \
        stat.perror(MString(name) + ": registerNode");               \
        return (stat);                                               \
    }

// Same definition as 'DEREGISTER_NODE'.
#define DEREGISTER_LOCATOR_NODE(plugin, name, id, stat) \
    DEREGISTER_NODE(plugin, name, id, stat)

#define REGISTER_DRAW_OVERRIDE(classification, register_name, creator, stat) \
    stat = MHWRender::MDrawRegistry::registerDrawOverrideCreator(       \
        classification,                                                 \
        register_name,                                                  \
        creator);                                                       \
    if (!stat) {                                                        \
        stat.perror(                                                    \
            MString(register_name) + ": registerDrawOverrideCreator");  \
        return (stat);                                                  \
    }

#define DEREGISTER_DRAW_OVERRIDE(classification, register_name, stat)   \
    stat = MHWRender::MDrawRegistry::deregisterDrawOverrideCreator(     \
        classification,                                                 \
        register_name);                                                 \
    if (!stat) {                                                        \
        stat.perror("deregisterDrawOverrideCreator");                   \
        return stat;                                                    \
    }


#undef PLUGIN_COMPANY  // Maya API defines this, we override it.
#define PLUGIN_COMPANY PROJECT_NAME
#define PLUGIN_VERSION PROJECT_VERSION


// Register with Maya
MStatus initializePlugin(MObject obj) {
    MStatus status;
    MFnPlugin plugin(obj, PLUGIN_COMPANY, PLUGIN_VERSION, "Any");

    // Register data types first, so the nodes and commands below can
    // reference them.
    REGISTER_DATA(plugin,
                  MMLensData::typeName(),
                  MMLensData::m_id,
                  MMLensData::creator,
                  status);

    REGISTER_COMMAND(plugin,
                     MMSolverCmd::cmdName(),
                     MMSolverCmd::creator,
                     MMSolverCmd::newSyntax,
                     status);

    REGISTER_COMMAND(plugin,
                     MMSolverTypeCmd::cmdName(),
                     MMSolverTypeCmd::creator,
                     MMSolverTypeCmd::newSyntax,
                     status);

    REGISTER_COMMAND(plugin,
                     MMReprojectionCmd::cmdName(),
                     MMReprojectionCmd::creator,
                     MMReprojectionCmd::newSyntax,
                     status);

    REGISTER_COMMAND(plugin,
                     MMSolverAffectsCmd::cmdName(),
                     MMSolverAffectsCmd::creator,
                     MMSolverAffectsCmd::newSyntax,
                     status);

    REGISTER_COMMAND(plugin,
                     MMTestCameraMatrixCmd::cmdName(),
                     MMTestCameraMatrixCmd::creator,
                     MMTestCameraMatrixCmd::newSyntax,
                     status);

    REGISTER_COMMAND(plugin,
                     MMCameraSolveCmd::cmdName(),
                     MMCameraSolveCmd::creator,
                     MMCameraSolveCmd::newSyntax,
                     status);

    REGISTER_NODE(plugin,
                  MMMarkerScaleNode::nodeName(),
                  MMMarkerScaleNode::m_id,
                  MMMarkerScaleNode::creator,
                  MMMarkerScaleNode::initialize,
                  status);

    REGISTER_NODE(plugin,
                  MMReprojectionNode::nodeName(),
                  MMReprojectionNode::m_id,
                  MMReprojectionNode::creator,
                  MMReprojectionNode::initialize,
                  status);

    REGISTER_NODE(plugin,
                  MMCameraCalibrateNode::nodeName(),
                  MMCameraCalibrateNode::m_id,
                  MMCameraCalibrateNode::creator,
                  MMCameraCalibrateNode::initialize,
                  status);

    REGISTER_NODE(plugin,
                  MMLineIntersectNode::nodeName(),
                  MMLineIntersectNode::m_id,
                  MMLineIntersectNode::creator,
                  MMLineIntersectNode::initialize,
                  status);

    REGISTER_DEFORMER_NODE(plugin,
                           MMLensDeformerNode::nodeName(),
                           MMLensDeformerNode::m_id,
                           MMLensDeformerNode::creator,
                           MMLensDeformerNode::initialize,
                           MPxNode::kDeformerNode,
                           status);

    REGISTER_NODE(plugin,
                  MMLensEvaluateNode::nodeName(),
                  MMLensEvaluateNode::m_id,
                  MMLensEvaluateNode::creator,
                  MMLensEvaluateNode::initialize,
                  status);

    REGISTER_NODE(plugin,
                  MMLensModelBasicNode::nodeName(),
                  MMLensModelBasicNode::m_id,
                  MMLensModelBasicNode::creator,
                  MMLensModelBasicNode::initialize,
                  status);

    REGISTER_NODE(plugin,
                  MMLensModelToggleNode::nodeName(),
                  MMLensModelToggleNode::m_id,
                  MMLensModelToggleNode::creator,
                  MMLensModelToggleNode::initialize,
                  status);

    REGISTER_NODE(plugin,
                  mmsolver::render::RenderGlobalsNode::nodeName(),
                  mmsolver::render::RenderGlobalsNode::m_id,
                  mmsolver::render::RenderGlobalsNode::creator,
                  mmsolver::render::RenderGlobalsNode::initialize,
                  status);

    const MString markerClassification = MM_MARKER_DRAW_CLASSIFY;
    const MString bundleClassification = MM_BUNDLE_DRAW_CLASSIFY;
    const MString skyDomeClassification = MM_SKY_DOME_DRAW_CLASSIFY;
    const MString lineClassification = MM_LINE_DRAW_CLASSIFY;
    REGISTER_LOCATOR_NODE(
        plugin,
        mmsolver::MarkerShapeNode::nodeName(),
        mmsolver::MarkerShapeNode::m_id,
        mmsolver::MarkerShapeNode::creator,
        mmsolver::MarkerShapeNode::initialize,
        MPxNode::kLocatorNode,
        &markerClassification,
        status);
    REGISTER_LOCATOR_NODE(
        plugin,
        mmsolver::BundleShapeNode::nodeName(),
        mmsolver::BundleShapeNode::m_id,
        mmsolver::BundleShapeNode::creator,
        mmsolver::BundleShapeNode::initialize,
        MPxNode::kLocatorNode,
        &bundleClassification,
        status);
    REGISTER_LOCATOR_NODE(
        plugin,
        mmsolver::SkyDomeShapeNode::nodeName(),
        mmsolver::SkyDomeShapeNode::m_id,
        mmsolver::SkyDomeShapeNode::creator,
        mmsolver::SkyDomeShapeNode::initialize,
        MPxNode::kLocatorNode,
        &skyDomeClassification,
        status);
    REGISTER_LOCATOR_NODE(
        plugin,
        mmsolver::LineShapeNode::nodeName(),
        mmsolver::LineShapeNode::m_id,
        mmsolver::LineShapeNode::creator,
        mmsolver::LineShapeNode::initialize,
        MPxNode::kLocatorNode,
        &lineClassification,
        status);

    REGISTER_DRAW_OVERRIDE(
        mmsolver::MarkerShapeNode::m_draw_db_classification,
        mmsolver::MarkerShapeNode::m_draw_registrant_id,
        mmsolver::MarkerDrawOverride::Creator,
        status);
    REGISTER_DRAW_OVERRIDE(
        mmsolver::BundleShapeNode::m_draw_db_classification,
        mmsolver::BundleShapeNode::m_draw_registrant_id,
        mmsolver::BundleDrawOverride::Creator,
        status);
    REGISTER_DRAW_OVERRIDE(
        mmsolver::SkyDomeShapeNode::m_draw_db_classification,
        mmsolver::SkyDomeShapeNode::m_draw_registrant_id,
        mmsolver::SkyDomeDrawOverride::Creator,
        status);
    REGISTER_DRAW_OVERRIDE(
        mmsolver::LineShapeNode::m_draw_db_classification,
        mmsolver::LineShapeNode::m_draw_registrant_id,
        mmsolver::LineDrawOverride::Creator,
        status);

    // MM Marker Group transform
    const MString markerGroupClassification = MM_MARKER_GROUP_DRAW_CLASSIFY;
    REGISTER_TRANSFORM(
        plugin,
        MMMarkerGroupTransformNode::nodeName(),
        MMMarkerGroupTransformNode::m_id,
        MMMarkerGroupTransformNode::creator,
        MMMarkerGroupTransformNode::initialize,
        MPxTransformationMatrix::baseTransformationMatrixId,
        MPxTransformationMatrix::creator,
        markerGroupClassification,
        status);

    // Marker transform node and matrix
    const MString markerTfmClassification = "drawdb/geometry/transform";
    REGISTER_TRANSFORM(plugin,
                       MMMarkerTransformNode::nodeName(),
                       MMMarkerTransformNode::m_id,
                       MMMarkerTransformNode::creator,
                       MMMarkerTransformNode::initialize,
                       MMMarkerTransformMatrix::m_id,
                       MMMarkerTransformMatrix::creator,
                       markerTfmClassification,
                       status)

    // Register MM Solver Viewport Renderer.
    //
    // Note: There is no need to initialize viewport 2.0 just to
    // register an override, it just adds to Maya start-up time.
    auto initialize_renderer = false;
    MHWRender::MRenderer* renderer =
        MHWRender::MRenderer::theRenderer(initialize_renderer);
    if (renderer) {
        // Add mmSolver 'shader' directory into the search path.
        const MHWRender::MShaderManager* shader_manager =
            renderer->getShaderManager();
        if (!shader_manager) {
            // If we cannot add shaders, return plug-in initialisation
            // failure.
            return MStatus::kFailure;
        }
        MString shader_location;
        MString cmd = MString("getModulePath -moduleName \"mayaMatchMoveSolver\";");
        if (!MGlobal::executeCommand(cmd, shader_location, false)) {
            MString warning_message = MString(
                "mmSolver: Could not get module path, looking up env var.");
            MGlobal::displayWarning(warning_message);
            shader_location = MString(std::getenv("MMSOLVER_LOCATION"));
        }
        shader_location += MString("/shader");
        shader_manager->addShaderPath(shader_location);

        mmsolver::render::RenderOverride *ptr =
            new mmsolver::render::RenderOverride(MM_RENDERER_NAME);
        renderer->registerOverride(ptr);

        REGISTER_COMMAND(plugin,
                         mmsolver::render::MMRendererCmd::cmdName(),
                         mmsolver::render::MMRendererCmd::creator,
                         mmsolver::render::MMRendererCmd::newSyntax,
                         status);
    }

    MString mel_cmd = "";

    // Register a custom selection mask with priority 2 (same as
    // locators by default).
    MSelectionMask::registerSelectionType(
        mmsolver::MarkerShapeNode::m_selection_type_name, 2);
    mel_cmd = "selectType -byName \"";
    mel_cmd += mmsolver::MarkerShapeNode::m_selection_type_name;
    mel_cmd += "\" 1";
    CHECK_MSTATUS(MGlobal::executeCommand(mel_cmd));

    MSelectionMask::registerSelectionType(
        mmsolver::BundleShapeNode::m_selection_type_name, 2);
    mel_cmd = "selectType -byName \"";
    mel_cmd += mmsolver::BundleShapeNode::m_selection_type_name;
    mel_cmd += "\" 1";
    CHECK_MSTATUS(MGlobal::executeCommand(mel_cmd));

    MSelectionMask::registerSelectionType(
        mmsolver::SkyDomeShapeNode::m_selection_type_name, 2);
    mel_cmd = "selectType -byName \"";
    mel_cmd += mmsolver::SkyDomeShapeNode::m_selection_type_name;
    mel_cmd += "\" 1";
    CHECK_MSTATUS(MGlobal::executeCommand(mel_cmd));

    MSelectionMask::registerSelectionType(
        mmsolver::LineShapeNode::m_selection_type_name, 2);
    mel_cmd = "selectType -byName \"";
    mel_cmd += mmsolver::LineShapeNode::m_selection_type_name;
    mel_cmd += "\" 1";
    CHECK_MSTATUS(MGlobal::executeCommand(mel_cmd));

    // Register plugin display filter.
    // The filter is registered in both interactive and batch mode (Hardware 2.0)
    plugin.registerDisplayFilter(
        mmsolver::MarkerShapeNode::m_display_filter_name,
        mmsolver::MarkerShapeNode::m_display_filter_label,
        mmsolver::MarkerShapeNode::m_draw_db_classification);
    plugin.registerDisplayFilter(
        mmsolver::BundleShapeNode::m_display_filter_name,
        mmsolver::BundleShapeNode::m_display_filter_label,
        mmsolver::BundleShapeNode::m_draw_db_classification);
    plugin.registerDisplayFilter(
        mmsolver::SkyDomeShapeNode::m_display_filter_name,
        mmsolver::SkyDomeShapeNode::m_display_filter_label,
        mmsolver::SkyDomeShapeNode::m_draw_db_classification);
    plugin.registerDisplayFilter(
        mmsolver::LineShapeNode::m_display_filter_name,
        mmsolver::LineShapeNode::m_display_filter_label,
        mmsolver::LineShapeNode::m_draw_db_classification);

    // Run the Python startup function when the plug-in loads.
    bool displayEnabled = false;
    bool undoEnabled = false;
    MString command;
    command += "import maya.utils;\n";
    command += "global MMSOLVER_STARTED\n";
    command += "if 'mmsolver_startup' in dir() and MMSOLVER_STARTED is False:\n";
    command += "    maya.utils.executeDeferred(mmsolver_startup);\n";
    status = MGlobal::executePythonCommand(
        command,
        displayEnabled,
        undoEnabled
    );

    return status;
}


// Deregister with Maya
MStatus uninitializePlugin(MObject obj) {
    MStatus status;
    MFnPlugin plugin(obj);

    MHWRender::MRenderer* renderer = MHWRender::MRenderer::theRenderer();
    if (renderer)
    {
        // Find override with the given name and deregister
        const MHWRender::MRenderOverride* ptr =
            renderer->findRenderOverride(MM_RENDERER_NAME);
        if (ptr) {
            renderer->deregisterOverride(ptr);
            delete ptr;
        }
        DEREGISTER_COMMAND(plugin,
                           mmsolver::render::MMRendererCmd::cmdName(),
                           status);
    }

    DEREGISTER_COMMAND(plugin, MMSolverCmd::cmdName(), status);
    DEREGISTER_COMMAND(plugin, MMSolverTypeCmd::cmdName(), status);
    DEREGISTER_COMMAND(plugin, MMReprojectionCmd::cmdName(), status);
    DEREGISTER_COMMAND(plugin, MMSolverAffectsCmd::cmdName(), status);
    DEREGISTER_COMMAND(plugin, MMTestCameraMatrixCmd::cmdName(), status);
    DEREGISTER_COMMAND(plugin, MMCameraSolveCmd::cmdName(), status);
<<<<<<< HEAD
=======

    DEREGISTER_DRAW_OVERRIDE(
        mmsolver::MarkerShapeNode::m_draw_db_classification,
        mmsolver::MarkerShapeNode::m_draw_registrant_id,
        status);
    DEREGISTER_DRAW_OVERRIDE(
        mmsolver::BundleShapeNode::m_draw_db_classification,
        mmsolver::BundleShapeNode::m_draw_registrant_id,
        status);
    DEREGISTER_DRAW_OVERRIDE(
        mmsolver::SkyDomeShapeNode::m_draw_db_classification,
        mmsolver::SkyDomeShapeNode::m_draw_registrant_id,
        status);

    DEREGISTER_LOCATOR_NODE(
        plugin,
        mmsolver::MarkerShapeNode::nodeName(),
        mmsolver::MarkerShapeNode::m_id,
        status);
    DEREGISTER_LOCATOR_NODE(
        plugin,
        mmsolver::BundleShapeNode::nodeName(),
        mmsolver::BundleShapeNode::m_id,
        status);
    DEREGISTER_LOCATOR_NODE(
        plugin,
        mmsolver::SkyDomeShapeNode::nodeName(),
        mmsolver::SkyDomeShapeNode::m_id,
        status);

    DEREGISTER_NODE(plugin,
                    mmsolver::render::RenderGlobalsNode::nodeName(),
                    mmsolver::render::RenderGlobalsNode::m_id, status);
>>>>>>> 3dbcf417

    DEREGISTER_NODE(plugin, MMMarkerScaleNode::nodeName(),
                    MMMarkerScaleNode::m_id, status);

    DEREGISTER_NODE(plugin, MMReprojectionNode::nodeName(),
                    MMReprojectionNode::m_id, status);

    DEREGISTER_NODE(plugin, MMCameraCalibrateNode::nodeName(),
                    MMCameraCalibrateNode::m_id, status);

    DEREGISTER_NODE(plugin, MMLineIntersectNode::nodeName(),
                    MMLineIntersectNode::m_id, status);

    DEREGISTER_NODE(plugin, MMMarkerGroupTransformNode::nodeName(),
                    MMMarkerGroupTransformNode::m_id, status);

    DEREGISTER_NODE(plugin, MMMarkerTransformNode::nodeName(),
                    MMMarkerTransformNode::m_id, status);

    DEREGISTER_NODE(plugin, MMLensDeformerNode::nodeName(),
                    MMLensDeformerNode::m_id, status);

    DEREGISTER_NODE(plugin, MMLensEvaluateNode::nodeName(),
                    MMLensEvaluateNode::m_id, status);

    DEREGISTER_NODE(plugin, MMLensModelBasicNode::nodeName(),
                    MMLensModelBasicNode::m_id, status);

    DEREGISTER_NODE(plugin, MMLensModelToggleNode::nodeName(),
                    MMLensModelToggleNode::m_id, status);

    // Unloaded last, so that all nodes needing it are unloaded first
    // and we won't get a potential crash.
    DEREGISTER_DATA(plugin, MMLensData::typeName(),
                    MMLensData::m_id, status);
    return status;
}<|MERGE_RESOLUTION|>--- conflicted
+++ resolved
@@ -53,8 +53,6 @@
 #include <MMCameraCalibrateNode.h>
 #include <MMLineIntersectNode.h>
 #include <MMCameraSolveCmd.h>
-<<<<<<< HEAD
-=======
 
 // Shape nodes.
 #include <shape/MarkerShapeNode.h>
@@ -70,7 +68,6 @@
 #include <render/RenderOverride.h>
 #include <render/MMRendererCmd.h>
 #include <render/RenderGlobalsNode.h>
->>>>>>> 3dbcf417
 
 
 #define REGISTER_COMMAND(plugin, name, creator, syntax, stat) \
@@ -521,8 +518,6 @@
     DEREGISTER_COMMAND(plugin, MMSolverAffectsCmd::cmdName(), status);
     DEREGISTER_COMMAND(plugin, MMTestCameraMatrixCmd::cmdName(), status);
     DEREGISTER_COMMAND(plugin, MMCameraSolveCmd::cmdName(), status);
-<<<<<<< HEAD
-=======
 
     DEREGISTER_DRAW_OVERRIDE(
         mmsolver::MarkerShapeNode::m_draw_db_classification,
@@ -556,7 +551,6 @@
     DEREGISTER_NODE(plugin,
                     mmsolver::render::RenderGlobalsNode::nodeName(),
                     mmsolver::render::RenderGlobalsNode::m_id, status);
->>>>>>> 3dbcf417
 
     DEREGISTER_NODE(plugin, MMMarkerScaleNode::nodeName(),
                     MMMarkerScaleNode::m_id, status);
