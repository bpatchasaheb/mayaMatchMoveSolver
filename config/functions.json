{
    "version": 1,
    "data": {
        "solver_tools": {
            "name": "Solver",
            "name_shelf": "",
            "tooltip": "Open the MM Solver window.",
            "icon_shelf": "mmSolverWindow_32x32.png",
            "command": [
                "import mmSolver.tools.solver.tool;",
                "mmSolver.tools.solver.tool.open_window();"
            ]
        },
        "open_solver_ui": {
            "name": "Open Solver...",
            "name_shelf": "",
            "tooltip": "Open the MM Solver window.",
            "icon_shelf": "mmSolverWindow_32x32.png",
            "command": [
                "import mmSolver.tools.solver.tool;",
                "mmSolver.tools.solver.tool.open_window();"
            ]
        },
        "solver_run": {
            "name": "Run Solver",
            "name_shelf": "",
            "icon_shelf": "mmSolverRun_32x32.png",
            "tooltip": "Run solver on currently active Collection.",
            "command": [
                "import mmSolver.tools.solver.tool as tool;",
                "tool.run_solve();"
            ]
        },
        "solver_run_current_frame": {
            "name": "Run Solver (Current Frame)",
            "name_shelf": "",
            "icon_shelf": "mmSolverRunFrame_32x32.png",
            "tooltip": "Run solver on currently active Collection on the current frame.",
            "command": [
                "import mmSolver.tools.solver.tool as tool;",
                "tool.run_solve_on_current_frame();"
            ]
        },
        "navigate_root_frame_next": {
            "name": "Next Root Frame",
            "name_shelf": "",
            "icon_shelf": "keyFrameNext_32x32.png",
            "tooltip": "Jump to the next root frame.",
            "command": [
                "import mmSolver.tools.navigaterootframes.tool as tool;",
                "tool.main_next_frame();"
            ]
        },
        "navigate_root_frame_prev": {
            "name": "Previous Root Frame",
            "name_shelf": "",
            "icon_shelf": "keyFramePrevious_32x32.png",
            "tooltip": "Jump to the previous root frame.",
            "command": [
                "import mmSolver.tools.navigaterootframes.tool as tool;",
                "tool.main_prev_frame();"
            ]
        },
        "edit_root_frame_add": {
            "name": "Add Root Frame",
            "name_shelf": "",
            "icon_shelf": "keyFrameAdd_32x32.png",
            "tooltip": "Add the current frame to the root frame list.",
            "command": [
                "import mmSolver.tools.editrootframes.tool as tool;",
                "tool.main_add_frame();"
            ]
        },
        "edit_root_frame_remove": {
            "name": "Remove Root Frame",
            "name_shelf": "",
            "icon_shelf": "keyFrameRemove_32x32.png",
            "tooltip": "Remove the current frame from the root frame list.",
            "command": [
                "import mmSolver.tools.editrootframes.tool as tool;",
                "tool.main_remove_frame();"
            ]
        },
        "file_io_tools": {
            "name": "File Input/Output Tools",
            "name_shelf": "",
            "icon_shelf": "fileInputOutput_32x32.png",
            "tooltip": "File input and output Tools.",
            "command": ["pass"]
        },
        "create_tools": {
            "name": "Create Tools",
            "name_shelf": "Create",
            "tooltip": "Creation Tools",
            "command": ["pass"]
        },
        "create_marker": {
            "name": "Create Marker",
            "name_shelf": "",
            "tooltip": "Create a new Marker.",
            "icon_shelf": "createMarker_32x32.png",
            "command": [
                "import mmSolver.tools.createmarker.tool;",
                "mmSolver.tools.createmarker.tool.main();"
            ]
        },
        "marker_tools": {
            "name": "Marker Tools",
            "name_shelf": "",
            "tooltip": "Marker Tools",
            "icon_shelf": "markerTools_32x32.png",
            "command": ["pass"]
        },
        "toggle_marker_lock": {
            "name": "Toggle Marker Lock-State",
            "tooltip": "Toggles selected marker lock state.",
            "command": [
                "import mmSolver.tools.togglemarkerlock.tool;",
                "mmSolver.tools.togglemarkerlock.tool.main();"
            ]
        },
        "bundle_tools": {
            "name": "Bundle Tools",
            "name_shelf": "",
            "tooltip": "Bundle Tools",
            "icon_shelf": "bundleTools_32x32.png",
            "command": ["pass"]
        },
        "toggle_bundle_lock": {
            "name": "Toggle Bundle Lock-State",
            "tooltip": "Toggle the Bundle node attribute Lock State.",
            "command": [
                "import mmSolver.tools.togglebundlelock.tool as tglbndlock;",
                "tglbndlock.main();"
            ]
        },
        "reproject_bundle": {
            "name": "Move Bundle to Marker (current frame)",
            "tooltip": "Re-Project Bundle on top of Marker in screen space.",
            "command": [
                "import mmSolver.tools.reprojectbundle.tool;",
                "mmSolver.tools.reprojectbundle.tool.main();"
            ]
        },
        "triangulate_bundle": {
            "name": "Triangulate Bundle",
            "tooltip": "Use Marker to triangulate a 3D position for Bundle.",
            "command": [
                "import mmSolver.tools.triangulatebundle.tool;",
                "mmSolver.tools.triangulatebundle.tool.main();"
            ]
        },
        "attach_bundle_to_curve": {
            "name": "Attach Bundle to Curve",
            "name_menu": "Attach Bundle to Curve",
            "name_shelf": "BtCrv",
            "tooltip": "Attach a 3D Bundle to a NURBS Curve.",
            "command": [
                "import mmSolver.tools.attachbundletocurve.tool;",
                "mmSolver.tools.attachbundletocurve.tool.main();"
            ]
        },
        "raycast_marker": {
            "name": "Project Marker on Mesh (Ray-Cast)",
            "name_shelf": "MkrCast",
            "tooltip": "Ray Cast Marker onto geometry.",
            "command": [
                "import mmSolver.tools.raycastmarker.tool;",
                "mmSolver.tools.raycastmarker.tool.main();"
            ],
            "option_box": true,
            "command_option_box": [
                "import mmSolver.tools.raycastmarker.tool;",
                "mmSolver.tools.raycastmarker.tool.open_window();"
            ]
        },
        "raycast_marker_ui": {
            "name": "Project Marker on Mesh (Ray-Cast) UI...",
            "name_shelf": "MkrCast",
            "tooltip": "Ray Cast Marker onto geometry.",
            "command": [
                "import mmSolver.tools.raycastmarker.tool;",
                "mmSolver.tools.raycastmarker.tool.open_window();"
            ]
        },
        "aim_at_camera_manipulator": {
            "name": "Aim At Camera (Screen-Z Manipulator)",
            "tooltip": "Screen-space Z manipulator.",
            "command": [
                "import mmSolver.tools.screenzmanipulator.tool;",
                "mmSolver.tools.screenzmanipulator.tool.main();"
            ]
        },
        "screen_z_manipulator": {
            "name": "Screen-Z Manipulator",
            "tooltip": "Screen-space Z manipulator.",
            "command": [
                "import mmSolver.tools.screenzmanipulator.tool;",
                "mmSolver.tools.screenzmanipulator.tool.main();"
            ]
        },
        "place_marker_manipulator": {
            "name": "Place Marker Tool",
            "tooltip": "Place Marker at screen-space 2D position.",
            "command": [
                "import mmSolver.tools.placemarkermanip.tool;",
                "mmSolver.tools.placemarkermanip.tool.main();"
            ]
        },
        "duplicate_marker": {
            "name": "Duplicate Marker",
            "tooltip": "Duplicate marker from selection.",
            "command": [
                "import mmSolver.tools.duplicatemarker.tool;",
                "mmSolver.tools.duplicatemarker.tool.main();"
            ]
        },
        "average_markers": {
            "name": "Average Markers",
            "tooltip": "Average marker from selection.",
            "command": [
                "import mmSolver.tools.averagemarker.tool;",
                "mmSolver.tools.averagemarker.tool.main();"
            ]
        },
        "attr_tools": {
            "name": "Attribute Tools",
            "name_shelf": "",
            "icon_shelf": "attributeTools_32x32.png",
            "tooltip": "Tools to adjust Attributes.",
            "command": ["pass"]
        },
        "mb_tools": {
            "name": "Marker-Bundle Tools",
            "name_shelf": "",
            "icon_shelf": "markerBundleLinkTools_32x32.png",
            "tooltip": "Marker bundle link and unlink Tools.",
            "command": ["pass"]
        },
        "mb_link_tools": {
            "name": "Marker-Bundle Link Tools",
            "name_shelf": "",
            "icon_shelf": "markerBundleLinkTools_32x32.png",
            "tooltip": "Marker bundle link and unlink Tools.",
            "command": ["pass"]
        },
        "link_marker_bundle": {
            "name": "Link Marker and Bundle",
            "tooltip": "Link the selected Marker and Bundle together.",
            "command": [
                "import mmSolver.tools.linkmarkerbundle.tool as link_mb_tool;",
                "link_mb_tool.link_marker_bundle();"
            ]
        },
        "unlink_marker_bundle": {
            "name": "Unlink Marker from Bundle",
            "tooltip": "Unlink all selected Markers from their Bundle.",
            "command": [
                "import mmSolver.tools.linkmarkerbundle.tool as link_mb_tool;",
                "link_mb_tool.unlink_marker_bundle();"
            ]
        },
        "convert_to_marker": {
            "name": "Convert to Marker",
            "name_shelf": "",
            "tooltip": "Convert 3D Transform to Marker.",
            "icon_shelf": "convertToMarker_32x32.png",
            "command": [
                "import mmSolver.tools.convertmarker.tool;",
                "mmSolver.tools.convertmarker.tool.main();"
            ]
        },
        "load_marker_ui": {
            "name": "Load Marker...",
            "name_shelf": "",
            "tooltip": "Load Marker.",
            "icon_shelf": "loadMarker_32x32.png",
            "command": [
                "import mmSolver.tools.loadmarker.tool;",
                "mmSolver.tools.loadmarker.tool.open_window();"
            ]
        },
        "copy_camera_to_clipboard": {
            "name": "Copy Camera to Clipboard",
            "name_shelf": "CpyCam",
            "tooltip": "Copy selected camera to a temp file.",
            "icon_shelf": "menuIconFile.png",
            "command": [
                "import mmSolver.tools.copypastecamera.tool;",
                "mmSolver.tools.copypastecamera.tool.main();"
            ]
        },
        "create_bundle": {
            "name": "Create Bundle",
            "name_shelf": "",
            "tooltip": "Create Bundle.",
            "icon_shelf": "createBundle_32x32.png",
            "command": [
                "import mmSolver.tools.createbundle.tool;",
                "mmSolver.tools.createbundle.tool.main();"
            ]
        },
        "sel_tools": {
            "name": "Selection Tools",
            "name_shelf": "Select",
            "tooltip": "Selection Tools",
            "command": ["pass"]
        },
        "mkr_bnd_tools": {
            "name": "Marker-Bundle Tools",
            "name_shelf": "MBTool",
            "tooltip": "Marker-Bundle Tools",
            "command": ["pass"]
        },
        "swap_marker_bundles": {
            "name": "Swap Markers / Bundles",
            "name_shelf": "",
            "icon_shelf": "markerBundleSwapSelection_32x32.png",
            "tooltip": "Toggle Markers Bundles.",
            "command": [
                "import mmSolver.tools.selection.tools as selection_tool;",
                "selection_tool.swap_between_selected_markers_and_bundles();"
            ]
        },
        "select_marker_bundles": {
            "name": "Select Markers and Bundles",
            "name_shelf": "",
            "icon_shelf": "markerBundleCombineSelection_32x32.png",
            "tooltip": "Select Markers and Bundles.",
            "command": [
                "import mmSolver.tools.selection.tools as selection_tool;",
                "selection_tool.select_both_markers_and_bundles();"
            ]
        },
        "marker_bundle_rename": {
            "name": "Marker Bundle Rename...",
            "name_shelf": "MBRena",
            "tooltip": "Rename Selected Marker And Connected Bundles.",
            "command": [
                "import mmSolver.tools.markerbundlerename.tool;",
                "mmSolver.tools.markerbundlerename.tool.main();"
            ]
        },
        "marker_bundle_rename_with_metadata": {
            "name": "Marker Bundle Rename (with metadata)",
            "name_shelf": "MBRena",
            "tooltip": "Rename Selected Marker And Connected Bundles using embedded metadata.",
            "command": [
                "import mmSolver.tools.markerbundlerenamewithmetadata.tool;",
                "mmSolver.tools.markerbundlerenamewithmetadata.tool.main();"
            ]
        },
        "link_unlink_marker_bundles": {
            "name": "Marker bundle link and unlink Tools",
            "name_shelf": "MBLnk",
            "tooltip": "Marker bundle link and unlink Tools",
            "command": [
                "pass"
            ]
        },
        "general_tools": {
            "name": "General Tools",
            "name_shelf": "",
            "icon_shelf": "generalTools_32x32.png",
            "tooltip": "General Tools",
            "command": ["pass"]
        },
        "center_twodee": {
            "name": "Apply 2D Center on Selected",
            "name_shelf": "Center",
            "tooltip": "2D Center on Selected.",
            "command": [
                "import mmSolver.tools.centertwodee.tool;",
                "mmSolver.tools.centertwodee.tool.main();"
            ]
        },
        "center_twodee_remove": {
            "name": "Remove 2D Center",
            "name_shelf": "RmCent",
            "tooltip": "Remove 2D Centerfrom active camera.",
            "command": [
                "import mmSolver.tools.centertwodee.tool;",
                "mmSolver.tools.centertwodee.tool.remove();"
            ]
        },
        "open_graph_editor": {
            "name": "Graph Editor...",
            "name_shelf": "GE",
            "tooltip": "Open the Graph Editor window.",
            "command_lang": "mel",
            "command": [
                "GraphEditor;"
            ]
        },
        "set_attr_details_ui": {
            "name": "Set Attribute Details...",
            "name_shelf": "Attrib",
            "tooltip": "Open the Edit Attribute Details window.",
            "command": [
                "import mmSolver.tools.setattributedetails.tool;",
                "mmSolver.tools.setattributedetails.tool.open_window();"
            ]
        },
        "channel_sensitivity_ui": {
            "name": "Channel Sensitivity UI...",
            "name_shelf": "ChSen",
            "tooltip": "Channel Sensitivity UI.",
            "command": [
                "import mmSolver.tools.channelsen.tool;",
                "mmSolver.tools.channelsen.tool.main();"
            ]
        },
        "smooth_keyframes_ui": {
            "name": "Smooth Keyframes UI...",
            "name_shelf": "Smooth",
            "tooltip": "Smooth Keyframes.",
            "command": [
                "import mmSolver.tools.smoothkeyframes.tool;",
                "mmSolver.tools.smoothkeyframes.tool.main();"
            ]
        },
        "smooth_keyframes": {
            "name": "Smooth Selected Keyframes",
            "name_shelf": "Smooth",
            "tooltip": "Smooth Selected Keyframes.",
            "command": [
                "import mmSolver.tools.smoothkeyframes.tool;",
                "mmSolver.tools.smoothkeyframes.tool.smooth_selected_keyframes();"
            ],
            "option_box": true,
            "command_option_box": [
                "import mmSolver.tools.smoothkeyframes.tool;",
                "mmSolver.tools.smoothkeyframes.tool.main();"
            ]
        },
        "create_screen_space_motion_trail": {
            "name": "Create Screen-Space Motion Trail",
            "name_shelf": "ScrnMT",
            "tooltip": "Create a Screen-Space Motion Trail on selected objects.",
            "command": [
                "import mmSolver.tools.screenspacemotiontrail.tool;",
                "mmSolver.tools.screenspacemotiontrail.tool.main();"
            ]
        },
        "show_deviation_curves": {
            "name": "Show Deviation Curves",
            "name_shelf": "ShwDev",
            "tooltip": "Show Deviation for selected Marker nodes.",
            "command": [
                "import mmSolver.tools.showdeviationcurves.tool;",
                "mmSolver.tools.showdeviationcurves.tool.show_deviation();"
            ]
        },
        "hide_deviation_curves": {
            "name": "Hide Deviation Curves",
            "name_shelf": "HidDev",
            "tooltip": "Hide Deviation Curves from Graph Editor.",
            "command": [
                "import mmSolver.tools.showdeviationcurves.tool;",
                "mmSolver.tools.showdeviationcurves.tool.hide_deviation();"
            ]
        },
        "screen_z_transform_bake": {
            "name": "Screen-Space Transform Bake",
            "name_shelf": "ScrnBk",
            "tooltip": "Convert a transform into a screen-space transform.",
            "command": [
                "import mmSolver.tools.screenspacetransform.tool;",
                "mmSolver.tools.screenspacetransform.tool.main();"
            ]
        },
        "undo_scene": {
            "name": "Undo (without UI update)",
            "name_shelf": "Undo",
            "tooltip": "Undo the Maya scene state, without updating the viewport or solver UI.",
            "icon_shelf": "undo.png",
            "command": [
                "import mmSolver.tools.undoredoscene.tool;",
                "mmSolver.tools.undoredoscene.tool.main_undo();"
            ]
        },
        "redo_scene": {
            "name": "Redo (without UI update)",
            "name_shelf": "Redo",
            "tooltip": "Redo the Maya scene state, without updating the viewport or solver UI.",
            "icon_shelf": "redo.png",
            "command": [
                "import mmSolver.tools.undoredoscene.tool;",
                "mmSolver.tools.undoredoscene.tool.main_redo();"
            ]
        },
        "reparent_under_node": {
            "name": "Reparent under Node",
            "name_shelf": "RePar",
            "tooltip": "Reparent the selection under the last selected node.",
            "command": [
                "import mmSolver.tools.reparent.tool;",
                "mmSolver.tools.reparent.tool.reparent_under_node();"
            ]
        },
        "unparent_to_world": {
            "name": "Unparent to World",
            "name_shelf": "UnPar",
            "tooltip": "Unparent the selected nodes into world space.",
            "command": [
                "import mmSolver.tools.reparent.tool;",
                "mmSolver.tools.reparent.tool.unparent_to_world();"
            ]
        },
        "create_controller": {
            "name": "Create Controller",
            "name_shelf": "CrCtrl",
            "tooltip": "Create Controller for selected nodes.",
            "command": [
                "import mmSolver.tools.createcontroller.tool;",
                "mmSolver.tools.createcontroller.tool.create();"
            ]
        },
        "remove_controller": {
            "name": "Remove Controller",
            "name_shelf": "RmCtrl",
            "tooltip": "Remove Controller for selected nodes.",
            "command": [
                "import mmSolver.tools.createcontroller.tool;",
                "mmSolver.tools.createcontroller.tool.remove();"
            ]
        },
<<<<<<< HEAD
        "parent_transforms": {
            "name": "Parent Transforms",
            "name_shelf": "Prnt",
            "tooltip": "Create Controller for selected nodes.",
            "command": [
                "import mmSolver.tools.parenttransform.tool;",
                "mmSolver.tools.parenttransform.tool.parent();"
            ]
        },
        "unparent_transforms": {
            "name": "Unparent Transforms",
            "name_shelf": "UnPrnt",
            "tooltip": "Unparent the selected nodes to world.",
            "command": [
                "import mmSolver.tools.parenttransform.tool;",
                "mmSolver.tools.parenttransform.tool.unparent();"
            ]
        },
        "camera_tools": {
            "name": "Camera Tools",
            "name_shelf": "Cam",
            "tooltip": "Camera Tools",
            "icon_shelf": "createCamera_32x32.png",
            "command": ["pass"]
        },
        "create_camera": {
            "name": "Create Camera",
            "name_shelf": "Cam",
            "tooltip": "Create a new Camera.",
            "icon_shelf": "createCamera_32x32.png",
            "command": [
                "import mmSolver.tools.createcamera.tool;",
                "mmSolver.tools.createcamera.tool.main();"
            ]
        },
        "create_lens": {
            "name": "Create Lens",
            "name_shelf": "Lens",
            "tooltip": "Create a new Lens.",
            "icon_shelf": "createLens_32x32.png",
            "command": [
                "import mmSolver.tools.createlens.tool;",
                "mmSolver.tools.createlens.tool.main();"
            ]
        },
        "create_image_plane": {
            "name": "Create Image Plane",
            "name_shelf": "ImgPln",
            "tooltip": "Create a new Image Plane.",
            "icon_shelf": "createImagePlane_32x32.png",
            "command": [
                "import mmSolver.tools.createimageplane.tool;",
                "mmSolver.tools.createimageplane.tool.main();"
            ]
        },
        "camera_toggle_distortion": {
            "name": "Toggle Camera Lens Distortion",
            "name_shelf": "TglDst",
            "tooltip": "Toggle the use of lens distortion in the active camera.",
            "command": [
                "import mmSolver.tools.togglecameradistort.tool;",
                "mmSolver.tools.togglecameradistort.tool.main();"
            ]
        },
=======
>>>>>>> 01dc00cd
        "deform_marker": {
            "name": "Deform Marker",
            "name_shelf": "MkrOff",
            "tooltip": "Deform Marker",
            "icon_shelf": "createMarker_32x32.png",
            "command": ["pass"]
        },
        "deform_marker_create_offset": {
            "name": "Deform Create",
            "tooltip": "Create layer for selected markers.",
            "command": [
                "import mmSolver.tools.deformmarker.tool as deformMkr;",
                "deformMkr.create_offset_layer();"
            ]
        },
        "deform_marker_bake_offset": {
            "name": "Deform Bake",
            "tooltip": "Bake layer override for the selected marker.",
            "command": [
                "import mmSolver.tools.deformmarker.tool as deformMkr;",
                "deformMkr.bake_offset();"
            ]
        },
        "deform_marker_remove_offset": {
            "name": "Deform Remove",
            "tooltip": "Removes layer override changes for the selected marker.",
            "command": [
                "import mmSolver.tools.deformmarker.tool as deformMkr;",
                "deformMkr.remove_layer_override();"
            ]
        },
        "hotkey_switcher": {
            "name": "Hotkey",
            "name_shelf": "",
            "tooltip": "Switch Hotkey Sets.",
            "icon_shelf": "hotkeySwitcher_32x32.png",
            "command": [
                "pass"
            ]
        },
        "hotkey_switcher_popup": {
            "popup": true,
            "popup_post_command": [
                "import mmSolver.tools.hotkeyswitcher.tool as tool;",
                "tool.create_menu('{menu}');"
            ],
            "popup_button": ["left", "right"]
        },
        "dummy": {
            "name": "Dummy",
            "tooltip": "A Dummy function to do nothing, used as a placeholder."
        },
        "sort_nodes_in_outliner": {
            "name": "Sort Selected Nodes In Outliner",
            "tooltip": "Alphabetically sorts the selected transform nodes in the Outliner.",
            "command": [
                "import mmSolver.tools.sortoutlinernodes.tool as tool;",
                "tool.main();"
            ]
        },
        "remove_all_solver_nodes": {
            "name": "Remove All Solver Nodes",
            "tooltip": "Remove all nodes related to matchmoveSolver to clean scene file.",
            "command": [
                "import mmSolver.tools.removesolvernodes.tool as tool;",
                "tool.main();"
            ]
        },
        "user_preferences_window": {
            "name": "User Preferences...",
            "name_shelf": "UsrPrf",
            "tooltip": "Open the MM Solver User Preferences window.",
            "command": [
                "import mmSolver.tools.userprefswindow.tool;",
                "mmSolver.tools.userprefswindow.tool.open_window();"
            ]
        }
    }
}<|MERGE_RESOLUTION|>--- conflicted
+++ resolved
@@ -525,7 +525,6 @@
                 "mmSolver.tools.createcontroller.tool.remove();"
             ]
         },
-<<<<<<< HEAD
         "parent_transforms": {
             "name": "Parent Transforms",
             "name_shelf": "Prnt",
@@ -590,8 +589,6 @@
                 "mmSolver.tools.togglecameradistort.tool.main();"
             ]
         },
-=======
->>>>>>> 01dc00cd
         "deform_marker": {
             "name": "Deform Marker",
             "name_shelf": "MkrOff",
