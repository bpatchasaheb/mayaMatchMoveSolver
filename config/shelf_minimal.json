--- conflicted
+++ resolved
@@ -105,11 +105,11 @@
                 "popup": true,
                 "popup_button": ["left", "right"]
             },
-<<<<<<< HEAD
+            "camera_popup": {
+                "popup": true,
+                "popup_button": ["left", "right"]
+            },
             "display_popup": {
-=======
-            "camera_popup": {
->>>>>>> ec848e93
                 "popup": true,
                 "popup_button": ["left", "right"]
             },
