# Copyright (C) 2020 David Cattermole.
#
# This file is part of mmSolver.
#
# mmSolver is free software: you can redistribute it and/or modify it
# under the terms of the GNU Lesser General Public License as
# published by the Free Software Foundation, either version 3 of the
# License, or (at your option) any later version.
#
# mmSolver is distributed in the hope that it will be useful,
# but WITHOUT ANY WARRANTY; without even the implied warranty of
# MERCHANTABILITY or FITNESS FOR A PARTICULAR PURPOSE.  See the
# GNU Lesser General Public License for more details.
#
# You should have received a copy of the GNU Lesser General Public License
# along with mmSolver.  If not, see <https://www.gnu.org/licenses/>.
# ---------------------------------------------------------------------
#
# Build Icons (using Qt Resource Compiler)

# This section sets a hard location to the rcc  
# executable file to prevent any errors of 
# likes of 'rcc command not found'
find_program(MAYA_RCC_EXECUTABLE
        rcc
    HINTS
        "${MAYA_LOCATION}"
        "$ENV{MAYA_LOCATION}"
        "${MAYA_BASE_DIR}"
    PATH_SUFFIXES
<<<<<<< HEAD
        MacOS
        bin/
    DOC
        "Maya's Qt resource compiler (rcc) executable path"
=======
        MacOS/
        bin3/  # Use Python 3.x location, in Maya 2022.
        bin/
    DOC
        "Maya provided Qt RCC's executable path"
>>>>>>> f384779d
)

set(input_file resources.qrc)
set(output_file resources.rcc)
add_custom_command(
        OUTPUT ${output_file}
        COMMAND ${MAYA_RCC_EXECUTABLE} -binary resources.qrc -o resources.rcc
        WORKING_DIRECTORY ${CMAKE_CURRENT_SOURCE_DIR}
        DEPENDS ${input_file}
)
add_custom_target(
        build_icons ALL
        DEPENDS ${output_file}
        COMMENT "Building Icons (with Qt Resource Compiler) (${input_file})..."
)


# Install Icons.
install(DIRECTORY "${CMAKE_CURRENT_SOURCE_DIR}/"
  DESTINATION "${MODULE_FULL_NAME}/resources"
  FILES_MATCHING PATTERN "*.rcc"
  PATTERN "edit" EXCLUDE
  PATTERN "library" EXCLUDE
  PATTERN "ui" EXCLUDE)
install(DIRECTORY "${CMAKE_CURRENT_SOURCE_DIR}/"
  DESTINATION "${MODULE_FULL_NAME}/icons"
  FILES_MATCHING PATTERN "*.png"
  PATTERN "edit" EXCLUDE
  PATTERN "library" EXCLUDE
  PATTERN "ui" EXCLUDE)
install(DIRECTORY "${CMAKE_CURRENT_SOURCE_DIR}/"
  DESTINATION "${MODULE_FULL_NAME}/icons"
  FILES_MATCHING PATTERN "*.svg"
  PATTERN "edit" EXCLUDE
  PATTERN "library" EXCLUDE
  PATTERN "ui" EXCLUDE)<|MERGE_RESOLUTION|>--- conflicted
+++ resolved
@@ -28,18 +28,11 @@
         "$ENV{MAYA_LOCATION}"
         "${MAYA_BASE_DIR}"
     PATH_SUFFIXES
-<<<<<<< HEAD
         MacOS
+        bin3/  # Use Python 3.x location, in Maya 2022.
         bin/
     DOC
         "Maya's Qt resource compiler (rcc) executable path"
-=======
-        MacOS/
-        bin3/  # Use Python 3.x location, in Maya 2022.
-        bin/
-    DOC
-        "Maya provided Qt RCC's executable path"
->>>>>>> f384779d
 )
 
 set(input_file resources.qrc)
